package trie

import (
	"bytes"
	"context"
	"encoding/binary"
	"fmt"
	"time"

	"github.com/ledgerwatch/turbo-geth/common"
	"github.com/ledgerwatch/turbo-geth/common/dbutils"
	"github.com/ledgerwatch/turbo-geth/core/types/accounts"
	"github.com/ledgerwatch/turbo-geth/ethdb"
	"github.com/ledgerwatch/turbo-geth/log"
	"github.com/ledgerwatch/turbo-geth/turbo/rlphacks"
)

/*
**Theoretically:** "Merkle trie root calculation" starts from state, build from state keys - trie,
on each level of trie calculates intermediate hash of underlying data.

**Practically:** It can be implemented as "Preorder trie traversal" (Preorder - visit Root, visit Left, visit Right).
But, let's make couple observations to make traversal over huge state efficient.

**Observation 1:** `CurrentStateBucket` already stores state keys in sorted way.
Iteration over this bucket will retrieve keys in same order as "Preorder trie traversal".

**Observation 2:** each Eth block - changes not big part of state - it means most of Merkle trie intermediate hashes will not change.
It means we effectively can cache them. `IntermediateTrieHashBucket` stores "Intermediate hashes of all Merkle trie levels".
It also sorted and Iteration over `IntermediateTrieHashBucket` will retrieve keys in same order as "Preorder trie traversal".

**Implementation:** by opening 1 Cursor on state and 1 more Cursor on intermediate hashes bucket - we will receive data in
 order of "Preorder trie traversal". Cursors will only do "sequential reads" and "jumps forward" - been hardware-friendly.
1 stack keeps all accumulated hashes, when sub-trie traverse ends - all hashes pulled from stack -> hashed -> new hash puts on stack - it's hash of visited sub-trie (it emulates recursive nature of "Preorder trie traversal" algo).

Imagine that account with key 0000....00 (64 zeroes, 32 bytes of zeroes) changed.
Here is an example sequence which can be seen by running 2 Cursors:
```
00   // key which came from cache, can't use it - because account with this prefix changed
0000 // key which came from cache, can't use it - because account with this prefix changed
...
{30 zero bytes}00    // key which came from cache, can't use it - because account with this prefix changed
{30 zero bytes}0000  // Account which came from state, use it - calculate hash, jump to "next sub-trie"
{30 zero bytes}01    // key which came from cache, it is "next sub-trie", use it, jump to "next sub-trie"
{30 zero bytes}02    // key which came from cache, it is "next sub-trie", use it, jump to "next sub-trie"
...
{30 zero bytes}ff    // key which came from cache, it is "next sub-trie", use it, jump to "next sub-trie"
{29 zero bytes}01    // key which came from cache, it is "next sub-trie" (1 byte shorter key), use it, jump to "next sub-trie"
{29 zero bytes}02    // key which came from cache, it is "next sub-trie" (1 byte shorter key), use it, jump to "next sub-trie"
...
ff                   // key which came from cache, it is "next sub-trie" (1 byte shorter key), use it, jump to "next sub-trie"
nil                  // db returned nil - means no more keys there, done
```
On practice Trie is no full - it means after account key `{30 zero bytes}0000` may come `{5 zero bytes}01` and amount of iterations will not be big.

### Attack - by delete account with huge state

It's possible to create Account with very big storage (increase storage size during many blocks).
Then delete this account (SELFDESTRUCT).
 Naive storage deletion may take several minutes - depends on Disk speed - means every Eth client
 will not process any incoming block that time. To protect against this attack:
 PlainState, HashedState and IntermediateTrieHash buckets have "incarnations". Account entity has field "Incarnation" -
 just a digit which increasing each SELFDESTRUCT or CREATE2 opcodes. Storage key formed by:
 `{account_key}{incarnation}{storage_hash}`. And [trie/trie_root.go](../../trie/trie_root.go) has logic - every time
 when Account visited - we save it to `accAddrHashWithInc` variable and skip any Storage or IntermediateTrieHashes with another incarnation.
*/

// FlatDBTrieLoader reads state and intermediate trie hashes in order equal to "Preorder trie traversal"
// (Preorder - visit Root, visit Left, visit Right)
//
// It produces stream of values and send this stream to `defaultReceiver`
// It skips storage with incorrect incarnations
//
// Each intermediate hash key firstly pass to RetainDecider, only if it returns "false" - such IH can be used.
type FlatDBTrieLoader struct {
	logPrefix                string
	trace                    bool
	itemPresent              bool
	itemType                 StreamItem
	stateBucket              string
	intermediateHashesBucket string
	rd                       RetainDecider
	accAddrHashWithInc       [40]byte // Concatenation of addrHash of the currently build account with its incarnation encoding
	nextAccountKey           [32]byte
	k, v                     []byte
	kHex, vHex               []byte
	ihK, ihV, ihSeek         []byte

	// Storage item buffer
	storageKey   []byte
	storageValue []byte

	// Account item buffer
	accountKey   []byte
	accountValue accounts.Account
	hashValue    []byte

	receiver        StreamReceiver
	defaultReceiver *RootHashAggregator
	hc              HashCollector
}

// RootHashAggregator - calculates Merkle trie root hash from incoming data stream
type RootHashAggregator struct {
	trace        bool
	wasIH        bool
	wasIHStorage bool
	root         common.Hash
	hc           HashCollector
	currStorage  bytes.Buffer // Current key for the structure generation algorithm, as well as the input tape for the hash builder
	succStorage  bytes.Buffer
	valueStorage []byte       // Current value to be used as the value tape for the hash builder
	curr         bytes.Buffer // Current key for the structure generation algorithm, as well as the input tape for the hash builder
	succ         bytes.Buffer
	value        []byte   // Current value to be used as the value tape for the hash builder
	groups       []uint16 // `groups` parameter is the map of the stack. each element of the `groups` slice is a bitmask, one bit per element currently on the stack. See `GenStructStep` docs
	hb           *HashBuilder
	hashData     GenStructStepHashData
	a            accounts.Account
	leafData     GenStructStepLeafData
	accData      GenStructStepAccountData
}

func NewRootHashAggregator() *RootHashAggregator {
	return &RootHashAggregator{
		hb: NewHashBuilder(false),
	}
}

func NewFlatDBTrieLoader(logPrefix, stateBucket, intermediateHashesBucket string) *FlatDBTrieLoader {
	return &FlatDBTrieLoader{
		logPrefix:                logPrefix,
		defaultReceiver:          NewRootHashAggregator(),
		stateBucket:              stateBucket,
		intermediateHashesBucket: intermediateHashesBucket,
	}
}

// Reset prepares the loader for reuse
func (l *FlatDBTrieLoader) Reset(rd RetainDecider, hc HashCollector, trace bool) error {
	l.defaultReceiver.Reset(hc, trace)
	l.hc = hc
	l.receiver = l.defaultReceiver
	l.trace = trace
	l.rd = rd
	l.kHex, l.vHex = nil, nil
	l.itemPresent = false
	if l.trace {
		fmt.Printf("----------\n")
		fmt.Printf("CalcTrieRoot\n")
	}
	return nil
}

func (l *FlatDBTrieLoader) SetStreamReceiver(receiver StreamReceiver) {
	l.receiver = receiver
}

// iteration moves through the database buckets and creates at most
// one stream item, which is indicated by setting the field fstl.itemPresent to true
func (l *FlatDBTrieLoader) iteration(c *StateCursor, ih *IHCursor, first bool) error {
	var isIH, isIHSequence bool
	var err error
	if first {
		if l.ihK, l.ihV, isIHSequence, err = ih.Seek([]byte{}); err != nil {
			return err
		}
		if isIHSequence {
			l.kHex = l.ihK
			if len(l.kHex)%2 == 1 {
				l.kHex = append(l.kHex, 0)
			}
			l.k = make([]byte, len(l.kHex)/2)
			CompressNibbles(l.kHex, &l.k)
			return nil
		}
		if l.k, l.kHex, l.v, err = c.Seek([]byte{}); err != nil {
			return err
		}

		// Skip wrong incarnation
		if len(l.k) > common.HashLength {
			if nextAccount(l.k, l.nextAccountKey[:]) {
				if l.k, l.kHex, l.v, err = c.Seek(l.nextAccountKey[:]); err != nil {
					return err
				}
			} else {
				l.k = nil
			}
		}
		return nil
	}

	if l.ihK == nil && l.k == nil { // loop termination
		l.itemPresent = true
		l.itemType = CutoffStreamItem
		l.accountKey = nil
		l.storageKey = nil
		l.storageValue = nil
		l.hashValue = nil
		return nil
	}

	isIH, _ = keyIsBeforeOrEqual(l.ihK, l.kHex)
	if !isIH {
		// skip wrong incarnation
		if len(l.k) > common.HashLength && !bytes.HasPrefix(l.k, l.accAddrHashWithInc[:]) {
			if bytes.Compare(l.k, l.accAddrHashWithInc[:]) < 0 {
				// Skip all the irrelevant storage in the middle
				if l.k, l.kHex, l.v, err = c.Seek(l.accAddrHashWithInc[:]); err != nil {
					return err
				}
			} else {
				if nextAccount(l.k, l.nextAccountKey[:]) {
					if l.k, l.kHex, l.v, err = c.Seek(l.nextAccountKey[:]); err != nil {
						return err
					}
				} else {
					l.k = nil
				}
			}
			return nil
		}
		l.itemPresent = true
		if len(l.k) > common.HashLength {
			l.itemType = StorageStreamItem
			l.accountKey = nil
			l.storageKey = common.CopyBytes(l.kHex) // no reason to copy, because this "pointer and data" will valid until end of transaction
			l.hashValue = nil
			l.storageValue = l.v
			if l.k, l.kHex, l.v, err = c.Next(); err != nil {
				return err
			}
			if l.trace {
				fmt.Printf("k after storageWalker and Next: %x\n", l.k)
			}
		} else if len(l.k) > 0 {
			l.itemType = AccountStreamItem
			l.accountKey = common.CopyBytes(l.kHex)
			l.storageKey = nil
			l.storageValue = nil
			l.hashValue = nil
			if err = l.accountValue.DecodeForStorage(l.v); err != nil {
				return fmt.Errorf("fail DecodeForStorage: %w", err)
			}
			copy(l.accAddrHashWithInc[:], l.k)
			binary.BigEndian.PutUint64(l.accAddrHashWithInc[32:], l.accountValue.Incarnation)

			// Now we know the correct incarnation of the account, and we can skip all irrelevant storage records
			// Since 0 incarnation if 0xfff...fff, and we do not expect any records like that, this automatically
			// skips over all storage items
			if l.k, l.kHex, l.v, err = c.Seek(l.accAddrHashWithInc[:]); err != nil {
				return err
			}

			if l.trace {
				fmt.Printf("k after accountWalker and Seek: %x\n", l.k)
			}
			DecompressNibbles(l.accAddrHashWithInc[:], &l.ihSeek)
			if keyIsBefore(l.ihK, l.ihSeek) {
				if l.ihK, l.ihV, _, err = ih.Seek(l.ihSeek); err != nil {
					return err
				}
			}
		}
		return nil
	}

	// ih part
	if l.trace {
		fmt.Printf("l.ihK %x, l.accAddrHashWithInc %x\n", l.ihK, l.accAddrHashWithInc[:])
	}

	// Skip IH with wrong incarnation
	DecompressNibbles(l.accAddrHashWithInc[:], &l.ihSeek)
	if len(l.ihK) > common.HashLength*2 && !bytes.HasPrefix(l.ihK, l.ihSeek) {
		if bytes.Compare(l.ihK, l.ihSeek) < 0 {
			// Skip all the irrelevant storage in the middle
			if l.ihK, l.ihV, _, err = ih.Seek(l.ihSeek); err != nil {
				return err
			}
		} else {
			if nextAccountHex(l.ihK, l.ihSeek) {
				if l.ihK, l.ihV, _, err = ih.Seek(l.ihSeek); err != nil {
					return err
				}
			} else {
				l.ihK = nil
			}
		}
		return nil
	}
	l.itemPresent = true
	if len(l.ihK) > common.HashLength*2 {
		l.itemType = SHashStreamItem
		l.accountKey = nil
		l.storageKey = l.ihK
		l.hashValue = l.ihV
		l.storageValue = nil
	} else {
		l.itemType = AHashStreamItem
		l.accountKey = l.ihK
		l.storageKey = nil
		l.storageValue = nil
		l.hashValue = l.ihV
	}

	// go to Next Sub-Tree
	next, ok := dbutils.NextSubtreeHex(l.ihK)
	if !ok { // no siblings left
		l.k, l.kHex, l.ihK, l.ihV = nil, nil, nil, nil
		return nil
	}
	if l.trace {
		fmt.Printf("next: %x\n", next)
	}

	if l.ihK, l.ihV, isIHSequence, err = ih.Seek(next); err != nil {
		return err
	}

	if isIHSequence {
		l.kHex = l.ihK
		if len(l.kHex)%2 == 1 {
			l.kHex = append(l.kHex, 0)
		}
		l.k = make([]byte, len(l.kHex)/2)
		CompressNibbles(l.kHex, &l.k)
		return nil
	}
	if len(next)%2 == 1 {
		next = append(next, 0)
	}
	next2 := make([]byte, len(next)/2)
	CompressNibbles(next, &next2)
	if l.k, l.kHex, l.v, err = c.Seek(next2); err != nil {
		return err
	}

	// Skip wrong incarnation
	if len(next2) <= common.HashLength && len(l.k) > common.HashLength {
		// Advance past the storage to the first account
		if nextAccount(l.k, l.nextAccountKey[:]) {
			if l.k, l.kHex, l.v, err = c.Seek(l.nextAccountKey[:]); err != nil {
				return err
			}
		} else {
			l.k = nil
		}
	}
	if l.trace {
		fmt.Printf("k after next: %x\n", l.k)
	}
	return nil
}

// CalcTrieRoot - spawn 2 cursors (IntermediateHashes and HashedState)
// Wrap IntermediateHashes cursor to IH class - this class will return only keys which passed RetainDecider check
// If RetainDecider check not passed, then such key must be deleted - HashCollector receiving nil for such key.
func (l *FlatDBTrieLoader) CalcTrieRoot(db ethdb.Database, quit <-chan struct{}) (common.Hash, error) {
	var (
		tx ethdb.Tx
	)

	var txDB ethdb.DbWithPendingMutations
	var useExternalTx bool

	// If method executed within transaction - use it, or open new read transaction
	if hasTx, ok := db.(ethdb.HasTx); ok && hasTx.Tx() != nil {
		txDB = hasTx.(ethdb.DbWithPendingMutations)
		tx = hasTx.Tx()
		useExternalTx = true
	} else {
		var err error
		txDB, err = db.Begin(context.Background(), ethdb.RW)
		if err != nil {
			return EmptyRoot, err
		}

		defer txDB.Rollback()
		tx = txDB.(ethdb.HasTx).Tx()
	}

	c := NewStateCursor(tx.Cursor(l.stateBucket))
	var filter = func(k []byte) bool {
		return !l.rd.Retain(k)
	}
	ih := IH(filter, tx.CursorDupSort(l.intermediateHashesBucket))
	if err := l.iteration(c, ih, true /* first */); err != nil {
		return EmptyRoot, err
	}
	logEvery := time.NewTicker(30 * time.Second)
	defer logEvery.Stop()

	for l.itemType != CutoffStreamItem {
		if err := common.Stopped(quit); err != nil {
			return EmptyRoot, err
		}

		for !l.itemPresent {
			if err := l.iteration(c, ih, false /* first */); err != nil {
				return EmptyRoot, err
			}
		}

		if err := l.receiver.Receive(l.itemType, l.accountKey, l.storageKey, &l.accountValue, l.storageValue, l.hashValue, 0); err != nil {
			return EmptyRoot, err
		}
		l.itemPresent = false

		select {
		default:
		case <-logEvery.C:
			l.logProgress()
		}
	}

	if !useExternalTx {
		_, err := txDB.Commit()
		if err != nil {
			return EmptyRoot, err
		}
	}

	return l.receiver.Root(), nil
}

func (l *FlatDBTrieLoader) logProgress() {
	var k string
	if l.accountKey != nil {
		k = makeCurrentKeyStr(l.accountKey)
	} else if l.storageKey != nil {
		k = makeCurrentKeyStr(l.storageKey)
	} else if l.ihK != nil {
		k = makeCurrentKeyStr(l.ihK)
	}
	log.Info(fmt.Sprintf("[%s] Calculating Merkle root", l.logPrefix), "current key", k)
}

func (r *RootHashAggregator) RetainNothing(_ []byte) bool {
	return false
}

func (r *RootHashAggregator) Reset(hc HashCollector, trace bool) {
	r.hc = hc
	r.curr.Reset()
	r.succ.Reset()
	r.value = nil
	r.groups = r.groups[:0]
	r.a.Reset()
	r.hb.Reset()
	r.wasIH = false
	r.currStorage.Reset()
	r.succStorage.Reset()
	r.valueStorage = nil
	r.wasIHStorage = false
	r.root = common.Hash{}
	r.trace = trace
	r.hb.trace = trace
}

func (r *RootHashAggregator) Receive(itemType StreamItem,
	accountKey []byte,
	storageKey []byte,
	accountValue *accounts.Account,
	storageValue []byte,
	hash []byte,
	cutoff int,
) error {
	switch itemType {
	case StorageStreamItem:
		r.advanceKeysStorage(storageKey, true /* terminator */)
		if r.currStorage.Len() > 0 {
			if err := r.genStructStorage(); err != nil {
				return err
			}
		}
		r.saveValueStorage(false, storageValue, hash)
	case SHashStreamItem:
		r.advanceKeysStorage(storageKey, false /* terminator */)
		if r.currStorage.Len() > 0 {
			if err := r.genStructStorage(); err != nil {
				return err
			}
		}
		r.saveValueStorage(true, storageValue, hash)
	case AccountStreamItem:
		r.advanceKeysAccount(accountKey, true /* terminator */)
		if r.curr.Len() > 0 && !r.wasIH {
			r.cutoffKeysStorage(2 * (common.HashLength + common.IncarnationLength))
			if r.currStorage.Len() > 0 {
				if err := r.genStructStorage(); err != nil {
					return err
				}
			}
			if r.currStorage.Len() > 0 {
				if len(r.groups) >= 2*common.HashLength {
					r.groups = r.groups[:2*common.HashLength-1]
				}
				for len(r.groups) > 0 && r.groups[len(r.groups)-1] == 0 {
					r.groups = r.groups[:len(r.groups)-1]
				}
				r.currStorage.Reset()
				r.succStorage.Reset()
				r.wasIHStorage = false
				// There are some storage items
				r.accData.FieldSet |= AccountFieldStorageOnly
			}
		}
		if r.curr.Len() > 0 {
			if err := r.genStructAccount(); err != nil {
				return err
			}
		}
		if err := r.saveValueAccount(false, accountValue, hash); err != nil {
			return err
		}
	case AHashStreamItem:
		r.advanceKeysAccount(accountKey, false /* terminator */)
		if r.curr.Len() > 0 && !r.wasIH {
			r.cutoffKeysStorage(2 * (common.HashLength + common.IncarnationLength))
			if r.currStorage.Len() > 0 {
				if err := r.genStructStorage(); err != nil {
					return err
				}
			}
			if r.currStorage.Len() > 0 {
				if len(r.groups) >= 2*common.HashLength {
					r.groups = r.groups[:2*common.HashLength-1]
				}
				for len(r.groups) > 0 && r.groups[len(r.groups)-1] == 0 {
					r.groups = r.groups[:len(r.groups)-1]
				}
				r.currStorage.Reset()
				r.succStorage.Reset()
				r.wasIHStorage = false
				// There are some storage items
				r.accData.FieldSet |= AccountFieldStorageOnly
			}
		}
		if r.curr.Len() > 0 {
			if err := r.genStructAccount(); err != nil {
				return err
			}
		}
		if err := r.saveValueAccount(true, accountValue, hash); err != nil {
			return err
		}
	case CutoffStreamItem:
		if r.trace {
			fmt.Printf("storage cuttoff %d\n", cutoff)
		}

		r.cutoffKeysAccount(cutoff)
		if r.curr.Len() > 0 && !r.wasIH {
			r.cutoffKeysStorage(2 * (common.HashLength + common.IncarnationLength))
			if r.currStorage.Len() > 0 {
				if err := r.genStructStorage(); err != nil {
					return err
				}
			}
			if r.currStorage.Len() > 0 {
				if len(r.groups) >= 2*common.HashLength {
					r.groups = r.groups[:2*common.HashLength-1]
				}
				for len(r.groups) > 0 && r.groups[len(r.groups)-1] == 0 {
					r.groups = r.groups[:len(r.groups)-1]
				}
				r.currStorage.Reset()
				r.succStorage.Reset()
				r.wasIHStorage = false
				// There are some storage items
				r.accData.FieldSet |= AccountFieldStorageOnly
			}
		}
		if r.curr.Len() > 0 {
			if err := r.genStructAccount(); err != nil {
				return err
			}
		}
		if r.curr.Len() > 0 {
			if len(r.groups) > cutoff {
				r.groups = r.groups[:cutoff]
			}
			for len(r.groups) > 0 && r.groups[len(r.groups)-1] == 0 {
				r.groups = r.groups[:len(r.groups)-1]
			}
		}
		if r.hb.hasRoot() {
			r.root = r.hb.rootHash()
		} else {
			r.root = EmptyRoot
		}
		r.groups = r.groups[:0]
		r.hb.Reset()
		r.wasIH = false
		r.wasIHStorage = false
		r.curr.Reset()
		r.succ.Reset()
		r.currStorage.Reset()
		r.succStorage.Reset()
	}
	return nil
}

func (r *RootHashAggregator) Result() SubTries {
	panic("don't call me")
}

func (r *RootHashAggregator) Root() common.Hash {
	return r.root
}

func (r *RootHashAggregator) advanceKeysStorage(k []byte, terminator bool) {
	r.currStorage.Reset()
	r.currStorage.Write(r.succStorage.Bytes())
	r.succStorage.Reset()
	// Transform k to nibbles, but skip the incarnation part in the middle
	r.succStorage.Write(k)

	if terminator {
		r.succStorage.WriteByte(16)
	}
}

func (r *RootHashAggregator) cutoffKeysStorage(cutoff int) {
	r.currStorage.Reset()
	r.currStorage.Write(r.succStorage.Bytes())
	r.succStorage.Reset()
	if r.currStorage.Len() > 0 {
		r.succStorage.Write(r.currStorage.Bytes()[:cutoff-1])
		r.succStorage.WriteByte(r.currStorage.Bytes()[cutoff-1] + 1) // Modify last nibble in the incarnation part of the `currStorage`
	}
}

func (r *RootHashAggregator) genStructStorage() error {
	var err error
	var data GenStructStepData
	if r.wasIHStorage {
		r.hashData.Hash = common.BytesToHash(r.valueStorage)
		data = &r.hashData
	} else {
		r.leafData.Value = rlphacks.RlpSerializableBytes(r.valueStorage)
		data = &r.leafData
	}
	r.groups, err = GenStructStep(r.RetainNothing, r.currStorage.Bytes(), r.succStorage.Bytes(), r.hb, r.hc, data, r.groups, r.trace)
	if err != nil {
		return err
	}
	return nil
}

func (r *RootHashAggregator) saveValueStorage(isIH bool, v, h []byte) {
	// Remember the current value
	r.wasIHStorage = isIH
	r.valueStorage = nil
	if isIH {
		r.valueStorage = h
	} else {
		r.valueStorage = v
	}
}

func (r *RootHashAggregator) advanceKeysAccount(k []byte, terminator bool) {
	r.curr.Reset()
	r.curr.Write(r.succ.Bytes())
	r.succ.Reset()
	r.succ.Write(k)
	if terminator {
		r.succ.WriteByte(16)
	}
}

func (r *RootHashAggregator) cutoffKeysAccount(cutoff int) {
	r.curr.Reset()
	r.curr.Write(r.succ.Bytes())
	r.succ.Reset()
	if r.curr.Len() > 0 && cutoff > 0 {
		r.succ.Write(r.curr.Bytes()[:cutoff-1])
		r.succ.WriteByte(r.curr.Bytes()[cutoff-1] + 1) // Modify last nibble before the cutoff point
	}
}

func (r *RootHashAggregator) genStructAccount() error {
	var data GenStructStepData
	if r.wasIH {
		copy(r.hashData.Hash[:], r.value)
		data = &r.hashData
	} else {
		r.accData.Balance.Set(&r.a.Balance)
		if r.a.Balance.Sign() != 0 {
			r.accData.FieldSet |= AccountFieldBalanceOnly
		}
		r.accData.Nonce = r.a.Nonce
		if r.a.Nonce != 0 {
			r.accData.FieldSet |= AccountFieldNonceOnly
		}
		r.accData.Incarnation = r.a.Incarnation
		data = &r.accData
	}
	r.wasIHStorage = false
	r.currStorage.Reset()
	r.succStorage.Reset()
	var err error
	if r.groups, err = GenStructStep(r.RetainNothing, r.curr.Bytes(), r.succ.Bytes(), r.hb, r.hc, data, r.groups, r.trace); err != nil {
		return err
	}
	r.accData.FieldSet = 0
	return nil
}

func (r *RootHashAggregator) saveValueAccount(isIH bool, v *accounts.Account, h []byte) error {
	r.wasIH = isIH
	if isIH {
		r.value = h
		return nil
	}
	r.a.Copy(v)
	// Place code on the stack first, the storage will follow
	if !r.a.IsEmptyCodeHash() {
		// the first item ends up deepest on the stack, the second item - on the top
		r.accData.FieldSet |= AccountFieldCodeOnly
		if err := r.hb.hash(r.a.CodeHash[:]); err != nil {
			return err
		}
	}
	return nil
}

type Filter func([]byte) bool // returns false - if element must be skipped

const IHDupKeyLen = 2 * (common.HashLength + common.IncarnationLength)

// IHCursor - holds logic related to iteration over IH bucket
type IHCursor struct {
	c      ethdb.CursorDupSort
	filter Filter
}

func IH(f Filter, c ethdb.CursorDupSort) *IHCursor {
	return &IHCursor{c: c, filter: f}
}

func (c *IHCursor) _seek(seek []byte) (k, v []byte, err error) {
	if len(seek) > IHDupKeyLen {
		k, v, err = c.c.SeekBothRange(seek[:IHDupKeyLen], seek[IHDupKeyLen:])
		if err != nil {
			return []byte{}, nil, err
		}
		if k == nil {
			k, v, err = c.c.Next()
			if err != nil {
				return []byte{}, nil, err
			}
		}
	} else {
		k, v, err = c.c.Seek(seek)
		if err != nil {
			return []byte{}, nil, err
		}
	}
	if k == nil {
		return nil, nil, nil
	}

	if len(v) > common.HashLength {
		keyPart := len(v) - common.HashLength
<<<<<<< HEAD
		k1 := append(k, v[:keyPart]...)
		v1 := v[keyPart:]
		if c.filter(k1) { // if filter allow us, return. otherwise delete and go ahead.
			return k1, v1, nil
		}
	} else {
		if c.filter(k) { // if filter allow us, return. otherwise delete and go ahead.
			return k, v, nil
		}
	}

	err = c.c.Delete(k, v)
=======
		k = append(k, v[:keyPart]...)
		v = v[keyPart:]
	}

	if c.filter(k) { // if filter allow us, return. otherwise delete and go ahead.
		return k, v, nil
	}

	err = c.c.DeleteCurrent()
>>>>>>> d3b79c94
	if err != nil {
		return []byte{}, nil, err
	}

	return c._next()
}

func (c *IHCursor) _next() (k, v []byte, err error) {
	k, v, err = c.c.Next()
	if err != nil {
		return []byte{}, nil, err
	}
	for {
		if k == nil {
			return nil, nil, nil
		}

		if len(v) > common.HashLength {
			keyPart := len(v) - common.HashLength
			k1 := append(k, v[:keyPart]...)
			v1 := v[keyPart:]
			if c.filter(k1) { // if filter allow us, return. otherwise delete and go ahead.
				return k1, v1, nil
			}
		} else {
			if c.filter(k) { // if filter allow us, return. otherwise delete and go ahead.
				return k, v, nil
			}
		}

<<<<<<< HEAD
		err = c.c.Delete(k, v)
=======
		err = c.c.DeleteCurrent()
>>>>>>> d3b79c94
		if err != nil {
			return []byte{}, nil, err
		}

		k, v, err = c.c.Next()
		if err != nil {
			return []byte{}, nil, err
		}
	}
}

func (c *IHCursor) Seek(seek []byte) ([]byte, []byte, bool, error) {
	k, v, err := c._seek(seek)
	if err != nil {
		return []byte{}, nil, false, err
	}

	if k == nil {
		return nil, nil, false, nil
	}

	return common.CopyBytes(k), common.CopyBytes(v), isSequence(seek, k), nil
}

/*
	Sequence - if between 2 IH records not possible insert any state record - then they form "sequence"
	Example1:
		1234
		1235
	Example2:
		12ff
		13
	Example3:
		12ff
		13000000
	If 2 IH records form "sequence" then it can be consumed without moving StateCursor
*/
func isSequence(prev []byte, next []byte) bool {
	isSequence := false
	if bytes.HasPrefix(next, prev) {
		tail := next[len(prev):] // if tail has only zeroes, then no state records can be between fstl.nextHex and fstl.ihK
		isSequence = true
		for _, n := range tail {
			if n != 0 {
				isSequence = false
				break
			}
		}
	}

	return isSequence
}

type StateCursor struct {
	c    ethdb.Cursor
	kHex []byte
}

func NewStateCursor(c ethdb.Cursor) *StateCursor {
	return &StateCursor{c: c}
}

func (c *StateCursor) Seek(seek []byte) ([]byte, []byte, []byte, error) {
	k, v, err := c.c.Seek(seek)
	if err != nil {
		return []byte{}, nil, nil, err
	}

	DecompressNibbles(k, &c.kHex)
	return k, c.kHex, v, nil
}

func (c *StateCursor) Next() ([]byte, []byte, []byte, error) {
	k, v, err := c.c.Next()
	if err != nil {
		return []byte{}, nil, nil, err
	}

	DecompressNibbles(k, &c.kHex)
	return k, c.kHex, v, nil
}

func nextAccount(in, out []byte) bool {
	copy(out, in)
	for i := len(out) - 1; i >= 0; i-- {
		if out[i] != 255 {
			out[i]++
			return true
		}
		out[i] = 0
	}
	return false
}

func nextAccountHex(in, out []byte) bool {
	copy(out, in)
	for i := len(out) - 1; i >= 0; i-- {
		if out[i] != 15 {
			out[i]++
			return true
		}
		out[i] = 0
	}
	return false
}

// keyIsBefore - kind of bytes.Compare, but nil is the last key. And return
func keyIsBeforeOrEqual(k1, k2 []byte) (bool, []byte) {
	if k1 == nil {
		return false, k2
	}

	if k2 == nil {
		return true, k1
	}

	switch bytes.Compare(k1, k2) {
	case -1, 0:
		return true, k1
	default:
		return false, k2
	}
}

// keyIsBefore - kind of bytes.Compare, but nil is the last key. And return
func keyIsBefore(k1, k2 []byte) bool {
	if k1 == nil {
		return false
	}

	if k2 == nil {
		return true
	}

	switch bytes.Compare(k1, k2) {
	case -1:
		return true
	default:
		return false
	}
}<|MERGE_RESOLUTION|>--- conflicted
+++ resolved
@@ -765,7 +765,6 @@
 
 	if len(v) > common.HashLength {
 		keyPart := len(v) - common.HashLength
-<<<<<<< HEAD
 		k1 := append(k, v[:keyPart]...)
 		v1 := v[keyPart:]
 		if c.filter(k1) { // if filter allow us, return. otherwise delete and go ahead.
@@ -777,18 +776,7 @@
 		}
 	}
 
-	err = c.c.Delete(k, v)
-=======
-		k = append(k, v[:keyPart]...)
-		v = v[keyPart:]
-	}
-
-	if c.filter(k) { // if filter allow us, return. otherwise delete and go ahead.
-		return k, v, nil
-	}
-
 	err = c.c.DeleteCurrent()
->>>>>>> d3b79c94
 	if err != nil {
 		return []byte{}, nil, err
 	}
@@ -819,11 +807,7 @@
 			}
 		}
 
-<<<<<<< HEAD
-		err = c.c.Delete(k, v)
-=======
 		err = c.c.DeleteCurrent()
->>>>>>> d3b79c94
 		if err != nil {
 			return []byte{}, nil, err
 		}
