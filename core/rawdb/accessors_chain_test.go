// Copyright 2018 The go-ethereum Authors
// This file is part of the go-ethereum library.
//
// The go-ethereum library is free software: you can redistribute it and/or modify
// it under the terms of the GNU Lesser General Public License as published by
// the Free Software Foundation, either version 3 of the License, or
// (at your option) any later version.
//
// The go-ethereum library is distributed in the hope that it will be useful,
// but WITHOUT ANY WARRANTY; without even the implied warranty of
// MERCHANTABILITY or FITNESS FOR A PARTICULAR PURPOSE. See the
// GNU Lesser General Public License for more details.
//
// You should have received a copy of the GNU Lesser General Public License
// along with the go-ethereum library. If not, see <http://www.gnu.org/licenses/>.

package rawdb

import (
	"bytes"
	"context"
	"encoding/hex"
	"fmt"
	"math/big"
	"testing"

	"golang.org/x/crypto/sha3"

	"github.com/ledgerwatch/turbo-geth/common"
	"github.com/ledgerwatch/turbo-geth/common/u256"
	"github.com/ledgerwatch/turbo-geth/core/types"
	"github.com/ledgerwatch/turbo-geth/ethdb"
	"github.com/ledgerwatch/turbo-geth/rlp"
)

// Tests block header storage and retrieval operations.
func TestHeaderStorage(t *testing.T) {
	db := ethdb.NewMemDatabase()
	defer db.Close()

	// Create a test header to move around the database and make sure it's really new
	header := &types.Header{Number: big.NewInt(42), Extra: []byte("test header")}
	if entry := ReadHeader(db, header.Hash(), header.Number.Uint64()); entry != nil {
		t.Fatalf("Non existent header returned: %v", entry)
	}
	// Write and verify the header in the database
	WriteHeader(context.Background(), db, header)
	if entry := ReadHeader(db, header.Hash(), header.Number.Uint64()); entry == nil {
		t.Fatalf("Stored header not found")
	} else if entry.Hash() != header.Hash() {
		t.Fatalf("Retrieved header mismatch: have %v, want %v", entry, header)
	}
	if entry := ReadHeaderRLP(db, header.Hash(), header.Number.Uint64()); entry == nil {
		t.Fatalf("Stored header RLP not found")
	} else {
		hasher := sha3.NewLegacyKeccak256()
		hasher.Write(entry)

		if hash := common.BytesToHash(hasher.Sum(nil)); hash != header.Hash() {
			t.Fatalf("Retrieved RLP header mismatch: have %v, want %v", entry, header)
		}
	}
	// Delete the header and verify the execution
	DeleteHeader(db, header.Hash(), header.Number.Uint64())
	if entry := ReadHeader(db, header.Hash(), header.Number.Uint64()); entry != nil {
		t.Fatalf("Deleted header returned: %v", entry)
	}
}

// Tests block body storage and retrieval operations.
func TestBodyStorage(t *testing.T) {
	db := ethdb.NewMemDatabase()
	defer db.Close()

	// Create a test body to move around the database and make sure it's really new
	body := &types.Body{Uncles: []*types.Header{{Extra: []byte("test header")}}}

	hasher := sha3.NewLegacyKeccak256()
	rlp.Encode(hasher, body)
	hash := common.BytesToHash(hasher.Sum(nil))

	if entry := ReadBody(db, hash, 0); entry != nil {
		t.Fatalf("Non existent body returned: %v", entry)
	}
	// Write and verify the body in the database
	WriteBody(context.Background(), db, hash, 0, body)
	if entry := ReadBody(db, hash, 0); entry == nil {
		t.Fatalf("Stored body not found")
	} else if types.DeriveSha(types.Transactions(entry.Transactions)) != types.DeriveSha(types.Transactions(body.Transactions)) || types.CalcUncleHash(entry.Uncles) != types.CalcUncleHash(body.Uncles) {
		t.Fatalf("Retrieved body mismatch: have %v, want %v", entry, body)
	}
	if entry := ReadBodyRLP(db, hash, 0); entry == nil {
		t.Fatalf("Stored body RLP not found")
	} else {
		hasher := sha3.NewLegacyKeccak256()
		hasher.Write(entry)

		if calc := common.BytesToHash(hasher.Sum(nil)); calc != hash {
			t.Fatalf("Retrieved RLP body mismatch: have %v, want %v", entry, body)
		}
	}
	// Delete the body and verify the execution
	DeleteBody(db, hash, 0)
	if entry := ReadBody(db, hash, 0); entry != nil {
		t.Fatalf("Deleted body returned: %v", entry)
	}
}

// Tests block storage and retrieval operations.
func TestBlockStorage(t *testing.T) {
	db := ethdb.NewMemDatabase()
	defer db.Close()

	// Create a test block to move around the database and make sure it's really new
	block := types.NewBlockWithHeader(&types.Header{
		Extra:       []byte("test block"),
		UncleHash:   types.EmptyUncleHash,
		TxHash:      types.EmptyRootHash,
		ReceiptHash: types.EmptyRootHash,
	})
	if entry := ReadBlock(db, block.Hash(), block.NumberU64()); entry != nil {
		t.Fatalf("Non existent block returned: %v", entry)
	}
	if entry := ReadHeader(db, block.Hash(), block.NumberU64()); entry != nil {
		t.Fatalf("Non existent header returned: %v", entry)
	}
	if entry := ReadBody(db, block.Hash(), block.NumberU64()); entry != nil {
		t.Fatalf("Non existent body returned: %v", entry)
	}
	// Write and verify the block in the database
	err := WriteBlock(context.Background(), db, block)
	if err != nil {
		t.Fatalf("Could not write block: %v", err)
	}
	if entry := ReadBlock(db, block.Hash(), block.NumberU64()); entry == nil {
		t.Fatalf("Stored block not found")
	} else if entry.Hash() != block.Hash() {
		t.Fatalf("Retrieved block mismatch: have %v, want %v", entry, block)
	}
	if entry := ReadHeader(db, block.Hash(), block.NumberU64()); entry == nil {
		t.Fatalf("Stored header not found")
	} else if entry.Hash() != block.Header().Hash() {
		t.Fatalf("Retrieved header mismatch: have %v, want %v", entry, block.Header())
	}
	if entry := ReadBody(db, block.Hash(), block.NumberU64()); entry == nil {
		t.Fatalf("Stored body not found")
	} else if types.DeriveSha(types.Transactions(entry.Transactions)) != types.DeriveSha(block.Transactions()) || types.CalcUncleHash(entry.Uncles) != types.CalcUncleHash(block.Uncles()) {
		t.Fatalf("Retrieved body mismatch: have %v, want %v", entry, block.Body())
	}
	// Delete the block and verify the execution
	if err := DeleteBlock(db, block.Hash(), block.NumberU64()); err != nil {
		t.Fatalf("Could not delete block: %v", err)
	}
	if entry := ReadBlock(db, block.Hash(), block.NumberU64()); entry != nil {
		t.Fatalf("Deleted block returned: %v", entry)
	}
	if entry := ReadHeader(db, block.Hash(), block.NumberU64()); entry != nil {
		t.Fatalf("Deleted header returned: %v", entry)
	}
	if entry := ReadBody(db, block.Hash(), block.NumberU64()); entry != nil {
		t.Fatalf("Deleted body returned: %v", entry)
	}
}

// Tests that partial block contents don't get reassembled into full blocks.
func TestPartialBlockStorage(t *testing.T) {
	db := ethdb.NewMemDatabase()
	defer db.Close()

	block := types.NewBlockWithHeader(&types.Header{
		Extra:       []byte("test block"),
		UncleHash:   types.EmptyUncleHash,
		TxHash:      types.EmptyRootHash,
		ReceiptHash: types.EmptyRootHash,
	})
	ctx := context.Background()
	// Store a header and check that it's not recognized as a block
	WriteHeader(ctx, db, block.Header())
	if entry := ReadBlock(db, block.Hash(), block.NumberU64()); entry != nil {
		t.Fatalf("Non existent block returned: %v", entry)
	}
	DeleteHeader(db, block.Hash(), block.NumberU64())

	// Store a body and check that it's not recognized as a block
	WriteBody(ctx, db, block.Hash(), block.NumberU64(), block.Body())
	if entry := ReadBlock(db, block.Hash(), block.NumberU64()); entry != nil {
		t.Fatalf("Non existent block returned: %v", entry)
	}
	DeleteBody(db, block.Hash(), block.NumberU64())

	// Store a header and a body separately and check reassembly
	WriteHeader(ctx, db, block.Header())
	WriteBody(ctx, db, block.Hash(), block.NumberU64(), block.Body())

	if entry := ReadBlock(db, block.Hash(), block.NumberU64()); entry == nil {
		t.Fatalf("Stored block not found")
	} else if entry.Hash() != block.Hash() {
		t.Fatalf("Retrieved block mismatch: have %v, want %v", entry, block)
	}
}

// Tests block total difficulty storage and retrieval operations.
func TestTdStorage(t *testing.T) {
	db := ethdb.NewMemDatabase()
	defer db.Close()

	// Create a test TD to move around the database and make sure it's really new
	hash, td := common.Hash{}, big.NewInt(314)
	entry, err := ReadTd(db, hash, 0)
	if err != nil {
		t.Fatalf("ReadTd failed: %v", err)
	}
	if entry != nil {
		t.Fatalf("Non existent TD returned: %v", entry)
	}
	// Write and verify the TD in the database
	err = WriteTd(db, hash, 0, td)
	if err != nil {
		t.Fatalf("WriteTd failed: %v", err)
	}
	entry, err = ReadTd(db, hash, 0)
	if err != nil {
		t.Fatalf("ReadTd failed: %v", err)
	}
	if entry == nil {
		t.Fatalf("Stored TD not found")
	} else if entry.Cmp(td) != 0 {
		t.Fatalf("Retrieved TD mismatch: have %v, want %v", entry, td)
	}
	// Delete the TD and verify the execution
	err = DeleteTd(db, hash, 0)
	if err != nil {
		t.Fatalf("DeleteTd failed: %v", err)
	}
	entry, err = ReadTd(db, hash, 0)
	if err != nil {
		t.Fatalf("ReadTd failed: %v", err)
	}
	if entry != nil {
		t.Fatalf("Deleted TD returned: %v", entry)
	}
}

// Tests that canonical numbers can be mapped to hashes and retrieved.
<<<<<<< HEAD
=======
func TestCanonicalMappingStorage(t *testing.T) {
	db := ethdb.NewMemDatabase()
	defer db.Close()

	// Create a test canonical number and assinged hash to move around
	hash, number := common.Hash{0: 0xff}, uint64(314)
	entry, err := ReadCanonicalHash(db, number)
	if err != nil {
		t.Fatalf("ReadCanonicalHash failed: %v", err)
	}
	if entry != (common.Hash{}) {
		t.Fatalf("Non existent canonical mapping returned: %v", entry)
	}
	// Write and verify the TD in the database
	err = WriteCanonicalHash(db, hash, number)
	if err != nil {
		t.Fatalf("WriteCanoncalHash failed: %v", err)
	}
	entry, err = ReadCanonicalHash(db, number)
	if err != nil {
		t.Fatalf("ReadCanonicalHash failed: %v", err)
	}
	if entry == (common.Hash{}) {
		t.Fatalf("Stored canonical mapping not found")
	} else if entry != hash {
		t.Fatalf("Retrieved canonical mapping mismatch: have %v, want %v", entry, hash)
	}
	// Delete the TD and verify the execution
	err = DeleteCanonicalHash(db, number)
	if err != nil {
		t.Fatalf("DeleteCanonicalHash failed: %v", err)
	}
	entry, err = ReadCanonicalHash(db, number)
	if err != nil {
		t.Error(err)
	}
	if entry != (common.Hash{}) {
		t.Fatalf("Deleted canonical mapping returned: %v", entry)
	}
}

// Tests that head headers and head blocks can be assigned, individually.
>>>>>>> 0f1b2f35
func TestHeadStorage(t *testing.T) {
	db := ethdb.NewMemDatabase()
	defer db.Close()

	blockHead := types.NewBlockWithHeader(&types.Header{Extra: []byte("test block header")})
	blockFull := types.NewBlockWithHeader(&types.Header{Extra: []byte("test block full")})
	blockFast := types.NewBlockWithHeader(&types.Header{Extra: []byte("test block fast")})

	// Check that no head entries are in a pristine database
	if entry := ReadHeadHeaderHash(db); entry != (common.Hash{}) {
		t.Fatalf("Non head header entry returned: %v", entry)
	}
	if entry := ReadHeadBlockHash(db); entry != (common.Hash{}) {
		t.Fatalf("Non head block entry returned: %v", entry)
	}
	if entry := ReadHeadFastBlockHash(db); entry != (common.Hash{}) {
		t.Fatalf("Non fast head block entry returned: %v", entry)
	}
	// Assign separate entries for the head header and block
	WriteHeadHeaderHash(db, blockHead.Hash())
	WriteHeadBlockHash(db, blockFull.Hash())
	WriteHeadFastBlockHash(db, blockFast.Hash())

	// Check that both heads are present, and different (i.e. two heads maintained)
	if entry := ReadHeadHeaderHash(db); entry != blockHead.Hash() {
		t.Fatalf("Head header hash mismatch: have %v, want %v", entry, blockHead.Hash())
	}
	if entry := ReadHeadBlockHash(db); entry != blockFull.Hash() {
		t.Fatalf("Head block hash mismatch: have %v, want %v", entry, blockFull.Hash())
	}
	if entry := ReadHeadFastBlockHash(db); entry != blockFast.Hash() {
		t.Fatalf("Fast head block hash mismatch: have %v, want %v", entry, blockFast.Hash())
	}
}

// Tests that receipts associated with a single block can be stored and retrieved.
func TestBlockReceiptStorage(t *testing.T) {
	db := ethdb.NewMemDatabase()
	defer db.Close()

	ctx := context.Background()

	// Create a live block since we need metadata to reconstruct the receipt
	tx1 := types.NewTransaction(1, common.HexToAddress("0x1"), u256.Num1, 1, u256.Num1, nil)
	tx2 := types.NewTransaction(2, common.HexToAddress("0x2"), u256.Num2, 2, u256.Num2, nil)

	body := &types.Body{Transactions: types.Transactions{tx1, tx2}}

	// Create the two receipts to manage afterwards
	receipt1 := &types.Receipt{
		Status:            types.ReceiptStatusFailed,
		CumulativeGasUsed: 1,
		Logs: []*types.Log{
			{Address: common.BytesToAddress([]byte{0x11})},
			{Address: common.BytesToAddress([]byte{0x01, 0x11})},
		},
		TxHash:          tx1.Hash(),
		ContractAddress: common.BytesToAddress([]byte{0x01, 0x11, 0x11}),
		GasUsed:         111111,
	}
	//receipt1.Bloom = types.CreateBloom(types.Receipts{receipt1})

	receipt2 := &types.Receipt{
		PostState:         common.Hash{2}.Bytes(),
		CumulativeGasUsed: 2,
		Logs: []*types.Log{
			{Address: common.BytesToAddress([]byte{0x22})},
			{Address: common.BytesToAddress([]byte{0x02, 0x22})},
		},
		TxHash:          tx2.Hash(),
		ContractAddress: common.BytesToAddress([]byte{0x02, 0x22, 0x22}),
		GasUsed:         222222,
	}
	//receipt2.Bloom = types.CreateBloom(types.Receipts{receipt2})
	receipts := []*types.Receipt{receipt1, receipt2}

	// Check that no receipt entries are in a pristine database
	hash := common.BytesToHash([]byte{0x03, 0x14})
	if rs := ReadReceipts(db, hash, 0); len(rs) != 0 {
		t.Fatalf("non existent receipts returned: %v", rs)
	}
	// Insert the body that corresponds to the receipts
	WriteBody(ctx, db, hash, 0, body)

	// Insert the receipt slice into the database and check presence
	if err := WriteReceipts(db, 0, receipts); err != nil {
		t.Fatalf("WriteReceipts failed: %v", err)
	}
	if rs := ReadReceipts(db, hash, 0); len(rs) == 0 {
		t.Fatalf("no receipts returned")
	} else {
		if err := checkReceiptsRLP(rs, receipts); err != nil {
			t.Fatalf(err.Error())
		}
	}
	// Delete the body and ensure that the receipts are no longer returned (metadata can't be recomputed)
	DeleteBody(db, hash, 0)
	if rs := ReadReceipts(db, hash, 0); rs != nil {
		t.Fatalf("receipts returned when body was deleted: %v", rs)
	}
	// Ensure that receipts without metadata can be returned without the block body too
	if err := checkReceiptsRLP(ReadRawReceipts(db, hash, 0), receipts); err != nil {
		t.Fatalf(err.Error())
	}
	// Sanity check that body alone without the receipt is a full purge
	WriteBody(ctx, db, hash, 0, body)

	if err := DeleteReceipts(db, 0); err != nil {
		t.Fatalf("DeleteReceipts failed: %v", err)
	}
	if rs := ReadReceipts(db, hash, 0); len(rs) != 0 {
		t.Fatalf("deleted receipts returned: %v", rs)
	}
}

func checkReceiptsRLP(have, want types.Receipts) error {
	if len(have) != len(want) {
		return fmt.Errorf("receipts sizes mismatch: have %d, want %d", len(have), len(want))
	}
	for i := 0; i < len(want); i++ {
		rlpHave, err := rlp.EncodeToBytes(have[i])
		if err != nil {
			return err
		}
		rlpWant, err := rlp.EncodeToBytes(want[i])
		if err != nil {
			return err
		}
		if !bytes.Equal(rlpHave, rlpWant) {
			return fmt.Errorf("receipt #%d: receipt mismatch: have %s, want %s", i, hex.EncodeToString(rlpHave), hex.EncodeToString(rlpWant))
		}
	}
	return nil
}<|MERGE_RESOLUTION|>--- conflicted
+++ resolved
@@ -242,51 +242,6 @@
 }
 
 // Tests that canonical numbers can be mapped to hashes and retrieved.
-<<<<<<< HEAD
-=======
-func TestCanonicalMappingStorage(t *testing.T) {
-	db := ethdb.NewMemDatabase()
-	defer db.Close()
-
-	// Create a test canonical number and assinged hash to move around
-	hash, number := common.Hash{0: 0xff}, uint64(314)
-	entry, err := ReadCanonicalHash(db, number)
-	if err != nil {
-		t.Fatalf("ReadCanonicalHash failed: %v", err)
-	}
-	if entry != (common.Hash{}) {
-		t.Fatalf("Non existent canonical mapping returned: %v", entry)
-	}
-	// Write and verify the TD in the database
-	err = WriteCanonicalHash(db, hash, number)
-	if err != nil {
-		t.Fatalf("WriteCanoncalHash failed: %v", err)
-	}
-	entry, err = ReadCanonicalHash(db, number)
-	if err != nil {
-		t.Fatalf("ReadCanonicalHash failed: %v", err)
-	}
-	if entry == (common.Hash{}) {
-		t.Fatalf("Stored canonical mapping not found")
-	} else if entry != hash {
-		t.Fatalf("Retrieved canonical mapping mismatch: have %v, want %v", entry, hash)
-	}
-	// Delete the TD and verify the execution
-	err = DeleteCanonicalHash(db, number)
-	if err != nil {
-		t.Fatalf("DeleteCanonicalHash failed: %v", err)
-	}
-	entry, err = ReadCanonicalHash(db, number)
-	if err != nil {
-		t.Error(err)
-	}
-	if entry != (common.Hash{}) {
-		t.Fatalf("Deleted canonical mapping returned: %v", entry)
-	}
-}
-
-// Tests that head headers and head blocks can be assigned, individually.
->>>>>>> 0f1b2f35
 func TestHeadStorage(t *testing.T) {
 	db := ethdb.NewMemDatabase()
 	defer db.Close()
