// Copyright 2014 The go-ethereum Authors
// This file is part of the go-ethereum library.
//
// The go-ethereum library is free software: you can redistribute it and/or modify
// it under the terms of the GNU Lesser General Public License as published by
// the Free Software Foundation, either version 3 of the License, or
// (at your option) any later version.
//
// The go-ethereum library is distributed in the hope that it will be useful,
// but WITHOUT ANY WARRANTY; without even the implied warranty of
// MERCHANTABILITY or FITNESS FOR A PARTICULAR PURPOSE. See the
// GNU Lesser General Public License for more details.
//
// You should have received a copy of the GNU Lesser General Public License
// along with the go-ethereum library. If not, see <http://www.gnu.org/licenses/>.

package core

import (
	"bytes"
	"context"
	"encoding/binary"
	"encoding/hex"
	"encoding/json"
	"errors"
	"fmt"
	"math/big"
	"strings"

	"github.com/holiman/uint256"

	"github.com/ledgerwatch/turbo-geth/common"
	"github.com/ledgerwatch/turbo-geth/common/dbutils"
	"github.com/ledgerwatch/turbo-geth/common/hexutil"
	"github.com/ledgerwatch/turbo-geth/common/math"
	"github.com/ledgerwatch/turbo-geth/core/rawdb"
	"github.com/ledgerwatch/turbo-geth/core/state"
	"github.com/ledgerwatch/turbo-geth/core/types"
	"github.com/ledgerwatch/turbo-geth/crypto"
	"github.com/ledgerwatch/turbo-geth/ethdb"
	"github.com/ledgerwatch/turbo-geth/log"
	"github.com/ledgerwatch/turbo-geth/params"
	"github.com/ledgerwatch/turbo-geth/rlp"
)

var UsePlainStateExecution = false // FIXME: when we can move the hashed state forward.
//  ^--- will be overridden when parsing flags anyway

//go:generate gencodec -type Genesis -field-override genesisSpecMarshaling -out gen_genesis.go
//go:generate gencodec -type GenesisAccount -field-override genesisAccountMarshaling -out gen_genesis_account.go

var errGenesisNoConfig = errors.New("genesis has no chain configuration")

// Genesis specifies the header fields, state of a genesis block. It also defines hard
// fork switch-over blocks through the chain configuration.
type Genesis struct {
	Config     *params.ChainConfig `json:"config"`
	Nonce      uint64              `json:"nonce"`
	Timestamp  uint64              `json:"timestamp"`
	ExtraData  []byte              `json:"extraData"`
	GasLimit   uint64              `json:"gasLimit"   gencodec:"required"`
	Difficulty *big.Int            `json:"difficulty" gencodec:"required"`
	Mixhash    common.Hash         `json:"mixHash"`
	Coinbase   common.Address      `json:"coinbase"`
	Alloc      GenesisAlloc        `json:"alloc"      gencodec:"required"`

	// These fields are used for consensus tests. Please don't use them
	// in actual genesis blocks.
	Number     uint64      `json:"number"`
	GasUsed    uint64      `json:"gasUsed"`
	ParentHash common.Hash `json:"parentHash"`
}

// GenesisAlloc specifies the initial state that is part of the genesis block.
type GenesisAlloc map[common.Address]GenesisAccount

func (ga *GenesisAlloc) UnmarshalJSON(data []byte) error {
	m := make(map[common.UnprefixedAddress]GenesisAccount)
	if err := json.Unmarshal(data, &m); err != nil {
		return err
	}
	*ga = make(GenesisAlloc)
	for addr, a := range m {
		(*ga)[common.Address(addr)] = a
	}
	return nil
}

// GenesisAccount is an account in the state of the genesis block.
type GenesisAccount struct {
	Code       []byte                      `json:"code,omitempty"`
	Storage    map[common.Hash]common.Hash `json:"storage,omitempty"`
	Balance    *big.Int                    `json:"balance" gencodec:"required"`
	Nonce      uint64                      `json:"nonce,omitempty"`
	PrivateKey []byte                      `json:"secretKey,omitempty"` // for tests
}

// field type overrides for gencodec
type genesisSpecMarshaling struct {
	Nonce      math.HexOrDecimal64
	Timestamp  math.HexOrDecimal64
	ExtraData  hexutil.Bytes
	GasLimit   math.HexOrDecimal64
	GasUsed    math.HexOrDecimal64
	Number     math.HexOrDecimal64
	Difficulty *math.HexOrDecimal256
	Alloc      map[common.UnprefixedAddress]GenesisAccount
}

type genesisAccountMarshaling struct {
	Code       hexutil.Bytes
	Balance    *math.HexOrDecimal256
	Nonce      math.HexOrDecimal64
	Storage    map[storageJSON]storageJSON
	PrivateKey hexutil.Bytes
}

// storageJSON represents a 256 bit byte array, but allows less than 256 bits when
// unmarshaling from hex.
type storageJSON common.Hash

func (h *storageJSON) UnmarshalText(text []byte) error {
	text = bytes.TrimPrefix(text, []byte("0x"))
	if len(text) > 64 {
		return fmt.Errorf("too many hex characters in storage key/value %q", text)
	}
	offset := len(h) - len(text)/2 // pad on the left
	if _, err := hex.Decode(h[offset:], text); err != nil {
		return fmt.Errorf("invalid hex storage key/value %q", text)
	}
	return nil
}

func (h storageJSON) MarshalText() ([]byte, error) {
	return hexutil.Bytes(h[:]).MarshalText()
}

// GenesisMismatchError is raised when trying to overwrite an existing
// genesis block with an incompatible one.
type GenesisMismatchError struct {
	Stored, New common.Hash
}

func (e *GenesisMismatchError) Error() string {
	return fmt.Sprintf("database contains incompatible genesis (have %x, new %x)", e.Stored, e.New)
}

// SetupGenesisBlock writes or updates the genesis block in db.
// The block that will be used is:
//
//                          genesis == nil       genesis != nil
//                       +------------------------------------------
//     db has no genesis |  main-net default  |  genesis
//     db has genesis    |  from DB           |  genesis (if compatible)
//
// The stored chain configuration will be updated if it is compatible (i.e. does not
// specify a fork block below the local head block). In case of a conflict, the
// error is a *params.ConfigCompatError and the new, unwritten config is returned.
//
// The returned chain configuration is never nil.
func SetupGenesisBlock(db ethdb.Database, genesis *Genesis, history bool, overwrite bool) (*params.ChainConfig, common.Hash, *state.IntraBlockState, error) {
	var stateDB *state.IntraBlockState
	if genesis != nil && genesis.Config == nil {
		return params.AllEthashProtocolChanges, common.Hash{}, stateDB, errGenesisNoConfig
	}
	// Just commit the new block if there is no stored genesis block.
	stored, err := rawdb.ReadCanonicalHash(db, 0)
	if err != nil {
		return nil, common.Hash{}, nil, err
	}
	if overwrite || (stored == common.Hash{}) {
		if genesis == nil {
			log.Info("Writing default main-net genesis block")
			genesis = DefaultGenesisBlock()
		} else {
			log.Info("Writing custom genesis block")
		}
		block, stateDB1, err := genesis.Commit(db, history)
		if err != nil {
			return genesis.Config, common.Hash{}, nil, err
		}
		return genesis.Config, block.Hash(), stateDB1, nil
	}

	// Check whether the genesis block is already written.
	if genesis != nil {
		block, stateDB1, _, err := genesis.ToBlock(nil, history)
		if err != nil {
			return genesis.Config, common.Hash{}, nil, err
		}
		hash := block.Hash()
		if hash != stored {
			return genesis.Config, block.Hash(), stateDB1, &GenesisMismatchError{stored, hash}
		}
	}

	// Get the existing chain configuration.
	newcfg := genesis.configOrDefault(stored)
	if err := newcfg.CheckConfigForkOrder(); err != nil {
		return newcfg, common.Hash{}, nil, err
	}
	storedcfg, err := rawdb.ReadChainConfig(db, stored)
	if err != nil {
		return newcfg, common.Hash{}, nil, err
	}
	if overwrite || storedcfg == nil {
		log.Warn("Found genesis block without chain config")
		err1 := rawdb.WriteChainConfig(db, stored, newcfg)
		if err1 != nil {
			return newcfg, common.Hash{}, nil, err1
		}
		return newcfg, stored, stateDB, nil
	}
	// Special case: don't change the existing config of a non-mainnet chain if no new
	// config is supplied. These chains would get AllProtocolChanges (and a compat error)
	// if we just continued here.
	if genesis == nil && stored != params.MainnetGenesisHash {
		return storedcfg, stored, stateDB, nil
	}

	// Check config compatibility and write the config. Compatibility errors
	// are returned to the caller unless we're already at block zero.
	height := rawdb.ReadHeaderNumber(db, rawdb.ReadHeadHeaderHash(db))
	if height == nil {
		return newcfg, stored, stateDB, fmt.Errorf("missing block number for head header hash")
	}
	compatErr := storedcfg.CheckCompatible(newcfg, *height)
	if compatErr != nil && *height != 0 && compatErr.RewindTo != 0 {
		return newcfg, stored, stateDB, compatErr
	}
	if err := rawdb.WriteChainConfig(db, stored, newcfg); err != nil {
		return newcfg, common.Hash{}, nil, err
	}
	return newcfg, stored, stateDB, nil
}

func (g *Genesis) configOrDefault(ghash common.Hash) *params.ChainConfig {
	switch {
	case g != nil:
		return g.Config
	case ghash == params.MainnetGenesisHash:
		return params.MainnetChainConfig
	case ghash == params.RopstenGenesisHash:
		return params.RopstenChainConfig
	case ghash == params.RinkebyGenesisHash:
		return params.RinkebyChainConfig
	case ghash == params.GoerliGenesisHash:
		return params.GoerliChainConfig
	case ghash == params.YoloV1GenesisHash:
		return params.YoloV1ChainConfig
	default:
		return params.AllEthashProtocolChanges
	}
}

// ToBlock creates the genesis block and writes state of a genesis specification
// to the given database (or discards it if nil).
func (g *Genesis) ToBlock(db ethdb.Database, history bool) (*types.Block, *state.IntraBlockState, *state.TrieDbState, error) {
	if db == nil {
		db = ethdb.NewMemDatabase()
	}
	tds := state.NewTrieDbState(common.Hash{}, db, 0)

	tds.StartNewBuffer()
	statedb := state.New(tds)
	tds.SetNoHistory(!history)
	for addr, account := range g.Alloc {
		balance, _ := uint256.FromBig(account.Balance)
		statedb.AddBalance(addr, balance)
		statedb.SetCode(addr, account.Code)
		statedb.SetNonce(addr, account.Nonce)
		for key, value := range account.Storage {
			key := key
			val := uint256.NewInt().SetBytes(value.Bytes())
			statedb.SetState(addr, &key, *val)
		}

		if len(account.Code) > 0 || len(account.Storage) > 0 {
			statedb.SetIncarnation(addr, 1)
		}
		if len(account.Code) == 0 && len(account.Storage) > 0 {
			// Special case for weird tests - inaccessible storage
			var b [8]byte
			binary.BigEndian.PutUint64(b[:], state.FirstContractIncarnation)
			if err := db.Put(dbutils.IncarnationMapBucket, addr[:], b[:]); err != nil {
				return nil, nil, nil, err
			}
		}
	}
	err := statedb.FinalizeTx(context.Background(), tds.TrieStateWriter())
	if err != nil {
		return nil, nil, nil, err
	}
	roots, err := tds.ComputeTrieRoots()
	if err != nil {
		return nil, nil, nil, err
	}
	root := roots[len(roots)-1]
	head := &types.Header{
		Number:     new(big.Int).SetUint64(g.Number),
		Nonce:      types.EncodeNonce(g.Nonce),
		Time:       g.Timestamp,
		ParentHash: g.ParentHash,
		Extra:      g.ExtraData,
		GasLimit:   g.GasLimit,
		GasUsed:    g.GasUsed,
		Difficulty: g.Difficulty,
		MixDigest:  g.Mixhash,
		Coinbase:   g.Coinbase,
		Root:       root,
	}
	if g.GasLimit == 0 {
		head.GasLimit = params.GenesisGasLimit
	}
	if g.Difficulty == nil {
		head.Difficulty = params.GenesisDifficulty
	}

	return types.NewBlock(head, nil, nil, nil), statedb, tds, nil
}

func (g *Genesis) CommitGenesisState(db ethdb.Database, history bool) (*types.Block, *state.IntraBlockState, error) {
	batch := db.NewBatch()
	block, statedb, tds, err := g.ToBlock(batch, history)
	if err != nil {
		return nil, nil, err
	}
	if block.Number().Sign() != 0 {
		return nil, statedb, fmt.Errorf("can't commit genesis block with number > 0")
	}
	tds.SetBlockNr(0)

	var blockWriter state.WriterWithChangeSets
	blockWriter = tds.PlainStateWriter()

	if err := statedb.CommitBlock(context.Background(), blockWriter); err != nil {
		return nil, statedb, fmt.Errorf("cannot write state: %v", err)
	}

	if err := blockWriter.WriteChangeSets(); err != nil {
		return nil, statedb, fmt.Errorf("cannot write change sets: %v", err)
	}
	// Optionally write history
	if history {
		if err := blockWriter.WriteHistory(); err != nil {
			return nil, statedb, fmt.Errorf("cannot write history: %v", err)
		}
	}
	if !UsePlainStateExecution {
		blockWriter = tds.DbStateWriter()
		if err := statedb.CommitBlock(context.Background(), blockWriter); err != nil {
			return nil, statedb, fmt.Errorf("cannot write state: %v", err)
		}
	}

	if _, err := batch.Commit(); err != nil {
		return nil, nil, err
	}
	return block, statedb, nil
}

// Commit writes the block and state of a genesis specification to the database.
// The block is committed as the canonical head block.
func (g *Genesis) Commit(db ethdb.Database, history bool) (*types.Block, *state.IntraBlockState, error) {
	block, statedb, err := g.CommitGenesisState(db, history)
	if err != nil {
		return block, statedb, err
	}
	config := g.Config
	if config == nil {
		config = params.AllEthashProtocolChanges
	}
	if err := config.CheckConfigForkOrder(); err != nil {
		return nil, nil, err
	}
<<<<<<< HEAD
	rawdb.WriteTd(db, block.Hash(), block.NumberU64(), g.Difficulty)
	rawdb.WriteBlock(context.Background(), db, block)
	rawdb.WriteReceipts(db, block.Hash(), block.NumberU64(), nil)
	rawdb.WriteCanonicalHeader(db, block.Header())
=======
	if err := rawdb.WriteTd(db, block.Hash(), block.NumberU64(), g.Difficulty); err != nil {
		return nil, nil, err
	}
	if err := rawdb.WriteBlock(context.Background(), db, block); err != nil {
		return nil, nil, err
	}
	if err := rawdb.WriteReceipts(db, block.NumberU64(), nil); err != nil {
		return nil, nil, err
	}
	if err := rawdb.WriteCanonicalHash(db, block.Hash(), block.NumberU64()); err != nil {
		return nil, nil, err
	}
>>>>>>> 0f1b2f35
	rawdb.WriteHeadBlockHash(db, block.Hash())
	rawdb.WriteHeadFastBlockHash(db, block.Hash())
	rawdb.WriteHeadHeaderHash(db, block.Hash())
	if err := rawdb.WriteChainConfig(db, block.Hash(), config); err != nil {
		return nil, nil, err
	}
	return block, statedb, nil
}

// MustCommit writes the genesis block and state to db, panicking on error.
// The block is committed as the canonical head block.
func (g *Genesis) MustCommit(db ethdb.Database) *types.Block {
	block, _, err := g.Commit(db, true /* history */)
	if err != nil {
		panic(err)
	}
	return block
}

// GenesisBlockForTesting creates and writes a block in which addr has the given wei balance.
func GenesisBlockForTesting(db ethdb.Database, addr common.Address, balance *big.Int) *types.Block {
	g := Genesis{Alloc: GenesisAlloc{addr: {Balance: balance}}, Config: params.TestChainConfig}
	block := g.MustCommit(db)
	return block
}

type GenAccount struct {
	Addr    common.Address
	Balance *big.Int
}

func GenesisWithAccounts(db ethdb.Database, accs []GenAccount) *types.Block {
	g := Genesis{Config: params.TestChainConfig}
	allocs := make(map[common.Address]GenesisAccount)
	for _, acc := range accs {
		allocs[acc.Addr] = GenesisAccount{Balance: acc.Balance}
	}
	g.Alloc = allocs
	block := g.MustCommit(db)
	return block
}

// DefaultGenesisBlock returns the Ethereum main net genesis block.
func DefaultGenesisBlock() *Genesis {
	return &Genesis{
		Config:     params.MainnetChainConfig,
		Nonce:      66,
		ExtraData:  hexutil.MustDecode("0x11bbe8db4e347b4e8c937c1c8370e4b5ed33adb3db69cbdb7a38e1e50b1b82fa"),
		GasLimit:   5000,
		Difficulty: big.NewInt(17179869184),
		Alloc:      decodePrealloc(mainnetAllocData),
	}
}

// DefaultRopstenGenesisBlock returns the Ropsten network genesis block.
func DefaultRopstenGenesisBlock() *Genesis {
	return &Genesis{
		Config:     params.RopstenChainConfig,
		Nonce:      66,
		ExtraData:  hexutil.MustDecode("0x3535353535353535353535353535353535353535353535353535353535353535"),
		GasLimit:   16777216,
		Difficulty: big.NewInt(1048576),
		Alloc:      decodePrealloc(ropstenAllocData),
	}
}

// DefaultRinkebyGenesisBlock returns the Rinkeby network genesis block.
func DefaultRinkebyGenesisBlock() *Genesis {
	return &Genesis{
		Config:     params.RinkebyChainConfig,
		Timestamp:  1492009146,
		ExtraData:  hexutil.MustDecode("0x52657370656374206d7920617574686f7269746168207e452e436172746d616e42eb768f2244c8811c63729a21a3569731535f067ffc57839b00206d1ad20c69a1981b489f772031b279182d99e65703f0076e4812653aab85fca0f00000000000000000000000000000000000000000000000000000000000000000000000000000000000000000000000000000000000000000000000000000000000"),
		GasLimit:   4700000,
		Difficulty: big.NewInt(1),
		Alloc:      decodePrealloc(rinkebyAllocData),
	}
}

// DefaultGoerliGenesisBlock returns the Görli network genesis block.
func DefaultGoerliGenesisBlock() *Genesis {
	return &Genesis{
		Config:     params.GoerliChainConfig,
		Timestamp:  1548854791,
		ExtraData:  hexutil.MustDecode("0x22466c6578692069732061207468696e6722202d204166726900000000000000e0a2bd4258d2768837baa26a28fe71dc079f84c70000000000000000000000000000000000000000000000000000000000000000000000000000000000000000000000000000000000000000000000000000000000"),
		GasLimit:   10485760,
		Difficulty: big.NewInt(1),
		Alloc:      decodePrealloc(goerliAllocData),
	}
}

func DefaultYoloV1GenesisBlock() *Genesis {
	return &Genesis{
		Config:     params.YoloV1ChainConfig,
		Timestamp:  0x5ed754f1,
		ExtraData:  hexutil.MustDecode("0x00000000000000000000000000000000000000000000000000000000000000008a37866fd3627c9205a37c8685666f32ec07bb1b0000000000000000000000000000000000000000000000000000000000000000000000000000000000000000000000000000000000000000000000000000000000"),
		GasLimit:   0x47b760,
		Difficulty: big.NewInt(1),
		Alloc:      decodePrealloc(yoloV1AllocData),
	}
}

// DeveloperGenesisBlock returns the 'geth --dev' genesis block.
func DeveloperGenesisBlock(period uint64, faucet common.Address) *Genesis {
	// Override the default period to the user requested one
	config := *params.AllCliqueProtocolChanges
	config.Clique.Period = period

	// Assemble and return the genesis with the precompiles and faucet pre-funded
	return &Genesis{
		Config:     &config,
		ExtraData:  append(append(make([]byte, 32), faucet[:]...), make([]byte, crypto.SignatureLength)...),
		GasLimit:   11500000,
		Difficulty: big.NewInt(1),
		Alloc: map[common.Address]GenesisAccount{
			common.BytesToAddress([]byte{1}): {Balance: big.NewInt(1)}, // ECRecover
			common.BytesToAddress([]byte{2}): {Balance: big.NewInt(1)}, // SHA256
			common.BytesToAddress([]byte{3}): {Balance: big.NewInt(1)}, // RIPEMD
			common.BytesToAddress([]byte{4}): {Balance: big.NewInt(1)}, // Identity
			common.BytesToAddress([]byte{5}): {Balance: big.NewInt(1)}, // ModExp
			common.BytesToAddress([]byte{6}): {Balance: big.NewInt(1)}, // ECAdd
			common.BytesToAddress([]byte{7}): {Balance: big.NewInt(1)}, // ECScalarMul
			common.BytesToAddress([]byte{8}): {Balance: big.NewInt(1)}, // ECPairing
			common.BytesToAddress([]byte{9}): {Balance: big.NewInt(1)}, // BLAKE2b
			faucet:                           {Balance: new(big.Int).Sub(new(big.Int).Lsh(big.NewInt(1), 256), big.NewInt(9))},
		},
	}
}

func decodePrealloc(data string) GenesisAlloc {
	var p []struct{ Addr, Balance *big.Int }
	if err := rlp.NewStream(strings.NewReader(data), 0).Decode(&p); err != nil {
		panic(err)
	}
	ga := make(GenesisAlloc, len(p))
	for _, account := range p {
		ga[common.BigToAddress(account.Addr)] = GenesisAccount{Balance: account.Balance}
	}
	return ga
}<|MERGE_RESOLUTION|>--- conflicted
+++ resolved
@@ -373,12 +373,6 @@
 	if err := config.CheckConfigForkOrder(); err != nil {
 		return nil, nil, err
 	}
-<<<<<<< HEAD
-	rawdb.WriteTd(db, block.Hash(), block.NumberU64(), g.Difficulty)
-	rawdb.WriteBlock(context.Background(), db, block)
-	rawdb.WriteReceipts(db, block.Hash(), block.NumberU64(), nil)
-	rawdb.WriteCanonicalHeader(db, block.Header())
-=======
 	if err := rawdb.WriteTd(db, block.Hash(), block.NumberU64(), g.Difficulty); err != nil {
 		return nil, nil, err
 	}
@@ -388,10 +382,9 @@
 	if err := rawdb.WriteReceipts(db, block.NumberU64(), nil); err != nil {
 		return nil, nil, err
 	}
-	if err := rawdb.WriteCanonicalHash(db, block.Hash(), block.NumberU64()); err != nil {
-		return nil, nil, err
-	}
->>>>>>> 0f1b2f35
+	if err := rawdb.WriteCanonicalHeader(db, block.Header()); err != nil {
+		return nil, nil, err
+	}
 	rawdb.WriteHeadBlockHash(db, block.Hash())
 	rawdb.WriteHeadFastBlockHash(db, block.Hash())
 	rawdb.WriteHeadHeaderHash(db, block.Hash())
