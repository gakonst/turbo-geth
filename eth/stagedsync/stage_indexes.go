--- conflicted
+++ resolved
@@ -26,12 +26,7 @@
 
 	ig := core.NewIndexGenerator(logPrefix, db, quitCh)
 	ig.TempDir = tmpdir
-<<<<<<< HEAD
-
-	if err := ig.GenerateIndex(blockNum, endBlock+1, dbutils.PlainAccountChangeSetBucket, tmpdir); err != nil {
-=======
 	if err := ig.GenerateIndex(startChangeSetsLookupAt, stopChangeSetsLookupAt, dbutils.PlainAccountChangeSetBucket, tmpdir); err != nil {
->>>>>>> dddcd45e
 		return fmt.Errorf("%s: fail to generate index: %w", logPrefix, err)
 	}
 
